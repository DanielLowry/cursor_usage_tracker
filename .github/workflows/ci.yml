name: CI

on:
  push:
    branches: [main]
  pull_request:
    branches: [main]

jobs:
  test:
    name: Lint & Test (${{ matrix.os }})
    runs-on: ${{ matrix.os }}
    strategy:
      fail-fast: false
      matrix:
        os: [ubuntu-latest, windows-latest]

    uses: ./.github/workflows/build.yml
    steps:
      - uses: actions/checkout@v4
<<<<<<< HEAD
      
=======
>>>>>>> 982f9283

      # Node from .nvmrc; no pnpm cache here (pnpm not on PATH yet)
      - uses: actions/setup-node@v4
        with:
          node-version-file: ".nvmrc"

      # Make pnpm available according to package.json > packageManager (Corepack ships with Node)
      - name: Enable Corepack
        run: corepack enable

      # Linux-only: start a local Postgres (no Docker)
      - name: Setup Postgres (Linux)
        uses: ankane/setup-postgres@v1
        with:
          database: cursor_usage_tracker
      
      # Cache pnpm store (works the same on Linux & Windows)
      - name: Compute pnpm store path
        id: pnpm-cache
        shell: bash
        run: echo "STORE_PATH=$(pnpm store path)" >> "$GITHUB_OUTPUT"

      - name: Cache pnpm store
        uses: actions/cache@v4
        with:
          path: ${{ steps.pnpm-cache.outputs.STORE_PATH }}
          key: ${{ runner.os }}-pnpm-store-${{ hashFiles('**/pnpm-lock.yaml') }}
          restore-keys: |
            ${{ runner.os }}-pnpm-store-

      - run: pnpm --version
      - run: pnpm install --frozen-lockfile

      - name: Prisma Generate
        run: pnpm --filter @cursor-usage/db run db:generate
        
      # Set password using the postgres OS user (no password required yet)
      - name: Set Postgres password (Linux)
        if: ${{ matrix.os == 'ubuntu-latest' }}
        shell: bash
        run: |
          sudo -u postgres psql -d postgres -c "ALTER USER postgres WITH PASSWORD 'postgres';"   
          
      # Set password so your existing DATABASE_URL keeps working
      - name: Set Postgres password (Windows)
        if: ${{ matrix.os == 'windows-latest' }}
        shell: pwsh
        run: |
          psql -U postgres -d postgres -c "ALTER USER postgres WITH PASSWORD 'postgres';"      


      # Test database migration files
      - name: Prisma Migrate Deploy
        run: pnpm --filter @cursor-usage/db run db:migrate
        env:
          DATABASE_URL: postgresql://postgres:postgres@localhost:5432/cursor_usage_tracker

      - name: DB Connection Test
        if: ${{ matrix.os == 'ubuntu-latest' }}
        run: pnpm --filter @cursor-usage/db run test:db
        env:
          DATABASE_URL: postgresql://postgres:postgres@localhost:5432/cursor_usage_tracker

      - name: Build
        run: pnpm build

      - name: Print and Validate Config (Success Case)
        run: pnpm print:config
        env:
          DATABASE_URL: "postgresql://test:test@localhost:5432/test"
          REDIS_URL: "redis://localhost:6379"
          AUTH_SECRET: "test-secret"

      - name: Validate Config (Failure Case) [Unix]
        if: runner.os != 'Windows'
        run: |
          # This command is expected to fail, so we invert the exit code.
          # `&& exit 1` makes the step fail if the command succeeds.
          # `|| exit 0` makes the step succeed if the command fails.
          SMTP_PORT="not-a-number" pnpm print:config && exit 1 || exit 0

      - name: Validate Config (Failure Case) [Windows]
        if: runner.os == 'Windows'
        shell: pwsh
        run: |
          # Set the environment variable for this command
          $env:SMTP_PORT = 'not-a-number'
          # Run the command, which is expected to fail.
          pnpm print:config
          # Check the exit code of the last native command.
          # We expect it to fail (non-zero), so if it succeeds (zero), we fail the step.
          if ($LASTEXITCODE -eq 0) {
            Write-Error 'The command was expected to fail, but it succeeded.'
            exit 1
          } else {
            Write-Host "Command failed as expected, which is correct. Exit code was $LASTEXITCODE."
            exit 0 # Explicitly exit with 0 to mark the step as successful.
          }

      - run: pnpm lint

      # - name: Typecheck
      #   run: pnpm typecheck
    

      - name: Test
        run: pnpm test<|MERGE_RESOLUTION|>--- conflicted
+++ resolved
@@ -18,10 +18,6 @@
     uses: ./.github/workflows/build.yml
     steps:
       - uses: actions/checkout@v4
-<<<<<<< HEAD
-      
-=======
->>>>>>> 982f9283
 
       # Node from .nvmrc; no pnpm cache here (pnpm not on PATH yet)
       - uses: actions/setup-node@v4
