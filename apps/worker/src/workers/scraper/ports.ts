// Relative path: apps/worker/src/workers/scraper/ports.ts
// Port interfaces define the boundaries for fetch, blob storage, snapshot
// persistence, time source, and logging used by the orchestrator.
import type { NormalizedUsageEvent } from './normalize';

export interface FetchPort {
  fetchCsvExport(): Promise<Buffer>;
}

<<<<<<< HEAD
export type NormalizedUsageEventWithHash = NormalizedUsageEvent & { rowHash: string };

export type UsageEventIngestInput = {
  events: NormalizedUsageEventWithHash[];
  ingestedAt: Date;
  contentHash: string;
  size: number;
  headers: Record<string, unknown>;
  metadata?: Record<string, unknown>;
  logicVersion?: number | null;
  rawBlobId?: string | null;
  source: string;
};

export type UsageEventIngestResult = {
  ingestionId: string | null;
  insertedCount: number;
  duplicateCount: number;
  rowHashes: string[];
=======
export type BlobSaveResult =
  | { outcome: 'saved'; blobId: string; contentHash: string }
  | { outcome: 'duplicate'; blobId: string; contentHash: string };

export interface BlobStorePort {
  saveIfNew(input: { payload: Buffer; kind: 'html' | 'network_json'; url?: string; capturedAt: Date }): Promise<BlobSaveResult>;
  trimRetention(retain: number): Promise<void>;
}

export type SnapshotPersistInput = {
  billingPeriodStart: Date | null;
  billingPeriodEnd: Date | null;
  tableHash: string;
  totalRowsCount: number;
  capturedAt: Date;
  deltaEvents: NormalizedUsageEvent[];
  contentHash?: string | null;
  ingestionHeaders?: Record<string, unknown> | null;
  ingestionMetadata?: Record<string, unknown> | null;
  logicVersion?: number | null;
};

export type SnapshotPersistResult = {
  snapshotId: string | null;
  wasNew: boolean;
  usageEventIds: string[];
  ingestionId: string | null;
  insertedCount: number;
  updatedCount: number;
>>>>>>> df227235
};

export interface UsageEventStorePort {
  ingest(input: UsageEventIngestInput): Promise<UsageEventIngestResult>;
}

export interface ClockPort {
  now(): Date;
}

export interface Logger {
  debug(message: string, context?: Record<string, unknown>): void;
  info(message: string, context?: Record<string, unknown>): void;
  warn(message: string, context?: Record<string, unknown>): void;
  error(message: string, context?: Record<string, unknown>): void;
}<|MERGE_RESOLUTION|>--- conflicted
+++ resolved
@@ -7,30 +7,7 @@
   fetchCsvExport(): Promise<Buffer>;
 }
 
-<<<<<<< HEAD
 export type NormalizedUsageEventWithHash = NormalizedUsageEvent & { rowHash: string };
-
-export type UsageEventIngestInput = {
-  events: NormalizedUsageEventWithHash[];
-  ingestedAt: Date;
-  contentHash: string;
-  size: number;
-  headers: Record<string, unknown>;
-  metadata?: Record<string, unknown>;
-  logicVersion?: number | null;
-  rawBlobId?: string | null;
-  source: string;
-};
-
-export type UsageEventIngestResult = {
-  ingestionId: string | null;
-  insertedCount: number;
-  duplicateCount: number;
-  rowHashes: string[];
-=======
-export type BlobSaveResult =
-  | { outcome: 'saved'; blobId: string; contentHash: string }
-  | { outcome: 'duplicate'; blobId: string; contentHash: string };
 
 export interface BlobStorePort {
   saveIfNew(input: { payload: Buffer; kind: 'html' | 'network_json'; url?: string; capturedAt: Date }): Promise<BlobSaveResult>;
@@ -54,10 +31,6 @@
   snapshotId: string | null;
   wasNew: boolean;
   usageEventIds: string[];
-  ingestionId: string | null;
-  insertedCount: number;
-  updatedCount: number;
->>>>>>> df227235
 };
 
 export interface UsageEventStorePort {
