// Relative path: apps/worker/src/workers/scraper.ts

// Scraper worker entrypoint: orchestrates fetching Cursor usage data, normalizing it,
// computing deterministic row hashes, and persisting the batch into the usage
// event store. The heavy-lifting is delegated to focused modules under
// `./scraper/*` and this file focuses on orchestration and environment wiring.
import { Queue } from 'bullmq';
import * as fs from 'fs';
import * as path from 'path';
import { createHash } from 'crypto';
import { z } from 'zod';
import { getRedis } from '@cursor-usage/redis';
import { computeUsageEventRowHash } from './scraper/lib/rowHash';
import { computeSha256 } from './scraper/lib/contentHash';
import { parseUsageCsv } from './scraper/core/csv';
import { normalizeCapturedPayload } from './scraper/core/normalize';
<<<<<<< HEAD
import type { NormalizedUsageEvent } from './scraper/core/normalize';
=======
>>>>>>> 311f1e57
import { ScraperError, isScraperError } from './scraper/errors';
import type { ClockPort, FetchPort, Logger, NormalizedUsageEventWithHash, UsageEventStorePort } from './scraper/ports';
import { CursorCsvFetchAdapter, DEFAULT_USAGE_EXPORT_URL } from './scraper/infra/fetch';
import { PrismaUsageEventStore } from './scraper/infra/eventStore';

// Exported BullMQ queue used by the worker process elsewhere to enqueue scraping jobs.
const connection = getRedis();
export const scraperQueue = new Queue('scraper', { connection });

// Environment variables required by the scraper with defaults and validation.
const envSchema = z.object({
  CURSOR_AUTH_STATE_DIR: z.string().min(1).default('./data'),
});

export type ScrapeResult = {
  ingestionId: string | null;
  insertedCount: number;
  duplicateCount: number;
  rowHashes: string[];
  contentHash: string;
  bytes: number;
};

/**
 * SystemClock implements `ClockPort` using the host system time.
 */
class SystemClock implements ClockPort {
  now(): Date {
    return new Date();
  }
}

/**
 * ConsoleLogger implements `Logger` by delegating to the process console.
 * Messages are structured and can carry optional context objects.
 */
class ConsoleLogger implements Logger {
  debug(message: string, context: Record<string, unknown> = {}): void {
    console.debug(message, context);
  }
  info(message: string, context: Record<string, unknown> = {}): void {
    console.info(message, context);
  }
  warn(message: string, context: Record<string, unknown> = {}): void {
    console.warn(message, context);
  }
  error(message: string, context: Record<string, unknown> = {}): void {
    console.error(message, context);
  }
}

export type ScraperOrchestratorDependencies = {
  fetchPort: FetchPort;
  eventStore: UsageEventStorePort;
  clock: ClockPort;
  logger: Logger;
  csvSourceUrl: string;
  ingestionSource?: string;
  logicVersion?: number;
};

/**
 * ScraperOrchestrator coordinates the end-to-end scrape:
 * - Fetch CSV export from Cursor via `FetchPort`
 * - Normalize into deterministic usage events with row hashes
 * - Upsert rows into the usage event store and record ingestion metadata
 */
export class ScraperOrchestrator {
  constructor(private readonly deps: ScraperOrchestratorDependencies) {}

  /**
   * Runs a single scrape cycle and returns ingestion stats for observability.
   * Throws `ScraperError` on known failure categories.
   */
  async run(): Promise<ScrapeResult> {
    const { fetchPort, eventStore, clock, logger, csvSourceUrl, ingestionSource, logicVersion } = this.deps;

    logger.info('scrape.start', { csvSourceUrl });

    let csvBuffer: Buffer;
    try {
      csvBuffer = await fetchPort.fetchCsvExport();
    } catch (err) {
      if (isScraperError(err)) {
        logger.error('scrape.fetch_failed', { code: err.code, message: err.message, details: err.details });
        throw err;
      }
      logger.error('scrape.fetch_failed', { error: err });
      throw new ScraperError('FETCH_ERROR', 'failed to fetch usage csv', { cause: err });
    }

    const bytes = csvBuffer.length;
    logger.debug('scrape.fetch.completed', { bytes });

    const ingestedAt = clock.now();
    const contentHash = computeSha256(csvBuffer);
<<<<<<< HEAD
    const version = logicVersion ?? 1;
=======
>>>>>>> 311f1e57

    const csvText = csvBuffer.toString('utf8');
    const headers = {
      'content-type': 'text/csv',
    } as Record<string, unknown>;
    const metadataBase = {
      parse_format: 'csv',
      bytes,
    } satisfies Record<string, unknown>;

    const parsedCsv = parseUsageCsv(csvText);
    if (!parsedCsv) {
      logger.error('events.parse_failed', { reason: 'csv_parse_error' });
<<<<<<< HEAD
      await eventStore.recordFailure({
        source: ingestionSource ?? 'cursor_csv',
        ingestedAt,
        contentHash,
        headers,
        metadata: metadataBase,
        logicVersion: version,
        size: bytes,
        error: { code: 'CSV_PARSE_ERROR', message: 'failed to parse usage csv' },
      });
=======
>>>>>>> 311f1e57
      throw new ScraperError('CSV_PARSE_ERROR', 'failed to parse usage csv');
    }

    logger.debug('events.parsed', { rowCount: parsedCsv.rows.length });

<<<<<<< HEAD
    let normalizedEvents: NormalizedUsageEvent[];
    try {
      normalizedEvents = normalizeCapturedPayload(parsedCsv, ingestedAt, null).map((event) => ({
        ...event,
        source: ingestionSource ?? 'cursor_csv',
      }));
    } catch (error) {
      logger.error('events.normalize_failed', { error });
      await eventStore.recordFailure({
        source: ingestionSource ?? 'cursor_csv',
        ingestedAt,
        contentHash,
        headers,
        metadata: metadataBase,
        logicVersion: version,
        size: bytes,
        error: {
          code: 'NORMALIZE_ERROR',
          message: error instanceof Error ? error.message : 'failed to normalize usage payload',
        },
      });
      throw new ScraperError('NORMALIZE_ERROR', 'failed to normalize usage payload', { cause: error });
    }

=======
    const normalizedEvents = normalizeCapturedPayload(parsedCsv, ingestedAt, null).map((event) => ({
      ...event,
      source: ingestionSource ?? 'cursor_csv',
    }));

    const version = logicVersion ?? 1;
>>>>>>> 311f1e57
    const eventsWithHash: NormalizedUsageEventWithHash[] = normalizedEvents.map((event) => ({
      ...event,
      rowHash: computeUsageEventRowHash(event, version),
    }));

    const metadata = {
<<<<<<< HEAD
      ...metadataBase,
      row_count: eventsWithHash.length,
      billing_period_start: parsedCsv.billing_period?.start ?? null,
      billing_period_end: parsedCsv.billing_period?.end ?? null,
    } satisfies Record<string, unknown>;

=======
      row_count: eventsWithHash.length,
      billing_period_start: parsedCsv.billing_period?.start ?? null,
      billing_period_end: parsedCsv.billing_period?.end ?? null,
      parse_format: 'csv',
    } satisfies Record<string, unknown>;

    const headers = {
      'content-type': 'text/csv',
    } as Record<string, unknown>;

>>>>>>> 311f1e57
    const ingestResult = await eventStore.ingest({
      events: eventsWithHash,
      ingestedAt,
      contentHash,
      size: bytes,
      headers,
      metadata,
      logicVersion: version,
      source: ingestionSource ?? 'cursor_csv',
    });

    logger.info('events.upserted', {
      insertedCount: ingestResult.insertedCount,
    });
    logger.info('events.duplicate_count', {
      duplicateCount: ingestResult.duplicateCount,
    });

    logger.info('blob.skipped', { reason: 'policy:not_implemented', contentHash });

    logger.info('scrape.done', {
      ingestionId: ingestResult.ingestionId,
      insertedCount: ingestResult.insertedCount,
      duplicateCount: ingestResult.duplicateCount,
      rowCount: eventsWithHash.length,
      contentHash,
    });

    return {
      ingestionId: ingestResult.ingestionId,
      insertedCount: ingestResult.insertedCount,
      duplicateCount: ingestResult.duplicateCount,
      rowHashes: ingestResult.rowHashes,
      contentHash,
      bytes,
    };
  }
}

/**
 * Parses and validates environment variables needed by the scraper.
 */
function parseEnv() {
  const parsed = envSchema.safeParse(process.env);
  if (!parsed.success) throw new ScraperError('VALIDATION_ERROR', `invalid env: ${parsed.error.message}`);
  return parsed.data as { CURSOR_AUTH_STATE_DIR: string };
}

/**
 * Resolves the directory containing Cursor auth state. If the requested directory
 * does not contain `cursor.state.json`, attempts to locate a plausible
 * alternative within the repository (e.g., `apps/web/data`).
 */
function resolveStateDir(requestedStateDir: string) {
  const requestedStatePath = path.join(path.resolve(requestedStateDir), 'cursor.state.json');
  if (fs.existsSync(requestedStatePath)) {
    return path.resolve(requestedStateDir);
  }

  let repoRoot = process.cwd();
  let foundRoot = false;
  for (let i = 0; i < 100; i++) {
    const marker1 = path.join(repoRoot, 'pnpm-workspace.yaml');
    const marker2 = path.join(repoRoot, 'turbo.json');
    const marker3 = path.join(repoRoot, '.git');
    if (fs.existsSync(marker1) || fs.existsSync(marker2) || fs.existsSync(marker3)) {
      foundRoot = true;
      break;
    }
    const parent = path.dirname(repoRoot);
    if (parent === repoRoot) break;
    repoRoot = parent;
  }
  if (!foundRoot) repoRoot = process.cwd();
  const alt = path.join(repoRoot, 'apps', 'web', 'data');
  const altStatePath = path.join(alt, 'cursor.state.json');
  if (fs.existsSync(altStatePath)) return alt;
  return requestedStateDir;
}

/**
 * CLI-friendly wrapper that wires concrete adapters and runs a single scrape.
 */
export async function runScrape(): Promise<ScrapeResult> {
  const env = parseEnv();
  const logger = new ConsoleLogger();

  logger.info('scrape.env', { CURSOR_AUTH_STATE_DIR: env.CURSOR_AUTH_STATE_DIR });

  const requestedStateDir = env.CURSOR_AUTH_STATE_DIR || './data';
  const chosenStateDir = resolveStateDir(requestedStateDir);
  logger.info('scrape.auth_state_dir.resolved', { chosenStateDir });

  const fetchPort = new CursorCsvFetchAdapter({ stateDir: chosenStateDir, logger });
  const eventStore = new PrismaUsageEventStore({ logger });
  const clock = new SystemClock();

  const orchestrator = new ScraperOrchestrator({
    fetchPort,
    eventStore,
    clock,
    logger,
    csvSourceUrl: DEFAULT_USAGE_EXPORT_URL,
    ingestionSource: 'cursor_csv',
  });

  try {
    return await orchestrator.run();
  } catch (err) {
    if (isScraperError(err)) {
      logger.error('scrape.run_failed', { code: err.code, message: err.message, details: err.details });
    }
    throw err;
  }
}

/**
 * When invoked directly via `tsx`/`node`, execute a single scrape and exit.
 */
async function _runCli() {
  try {
    console.log('scrape: starting');
    const res = await runScrape();
    console.log('scrape: finished', { result: res });
    process.exit(0);
  } catch (err) {
    console.error('scrape: error', err);
    process.exit(2);
  }
}

const _invokedDirectly = (() => {
  const entry = process.argv[1] || '';
  const parts = entry.split(/[\\/]/);
  const name = parts[parts.length - 1] || '';
  return name === 'scrape.ts' || name === 'scrape.js';
})();

if (_invokedDirectly) {
  void _runCli();
}<|MERGE_RESOLUTION|>--- conflicted
+++ resolved
@@ -14,10 +14,7 @@
 import { computeSha256 } from './scraper/lib/contentHash';
 import { parseUsageCsv } from './scraper/core/csv';
 import { normalizeCapturedPayload } from './scraper/core/normalize';
-<<<<<<< HEAD
 import type { NormalizedUsageEvent } from './scraper/core/normalize';
-=======
->>>>>>> 311f1e57
 import { ScraperError, isScraperError } from './scraper/errors';
 import type { ClockPort, FetchPort, Logger, NormalizedUsageEventWithHash, UsageEventStorePort } from './scraper/ports';
 import { CursorCsvFetchAdapter, DEFAULT_USAGE_EXPORT_URL } from './scraper/infra/fetch';
@@ -114,10 +111,7 @@
 
     const ingestedAt = clock.now();
     const contentHash = computeSha256(csvBuffer);
-<<<<<<< HEAD
     const version = logicVersion ?? 1;
-=======
->>>>>>> 311f1e57
 
     const csvText = csvBuffer.toString('utf8');
     const headers = {
@@ -131,7 +125,6 @@
     const parsedCsv = parseUsageCsv(csvText);
     if (!parsedCsv) {
       logger.error('events.parse_failed', { reason: 'csv_parse_error' });
-<<<<<<< HEAD
       await eventStore.recordFailure({
         source: ingestionSource ?? 'cursor_csv',
         ingestedAt,
@@ -142,14 +135,11 @@
         size: bytes,
         error: { code: 'CSV_PARSE_ERROR', message: 'failed to parse usage csv' },
       });
-=======
->>>>>>> 311f1e57
       throw new ScraperError('CSV_PARSE_ERROR', 'failed to parse usage csv');
     }
 
     logger.debug('events.parsed', { rowCount: parsedCsv.rows.length });
 
-<<<<<<< HEAD
     let normalizedEvents: NormalizedUsageEvent[];
     try {
       normalizedEvents = normalizeCapturedPayload(parsedCsv, ingestedAt, null).map((event) => ({
@@ -174,39 +164,18 @@
       throw new ScraperError('NORMALIZE_ERROR', 'failed to normalize usage payload', { cause: error });
     }
 
-=======
-    const normalizedEvents = normalizeCapturedPayload(parsedCsv, ingestedAt, null).map((event) => ({
-      ...event,
-      source: ingestionSource ?? 'cursor_csv',
-    }));
-
-    const version = logicVersion ?? 1;
->>>>>>> 311f1e57
     const eventsWithHash: NormalizedUsageEventWithHash[] = normalizedEvents.map((event) => ({
       ...event,
       rowHash: computeUsageEventRowHash(event, version),
     }));
 
     const metadata = {
-<<<<<<< HEAD
       ...metadataBase,
       row_count: eventsWithHash.length,
       billing_period_start: parsedCsv.billing_period?.start ?? null,
       billing_period_end: parsedCsv.billing_period?.end ?? null,
     } satisfies Record<string, unknown>;
 
-=======
-      row_count: eventsWithHash.length,
-      billing_period_start: parsedCsv.billing_period?.start ?? null,
-      billing_period_end: parsedCsv.billing_period?.end ?? null,
-      parse_format: 'csv',
-    } satisfies Record<string, unknown>;
-
-    const headers = {
-      'content-type': 'text/csv',
-    } as Record<string, unknown>;
-
->>>>>>> 311f1e57
     const ingestResult = await eventStore.ingest({
       events: eventsWithHash,
       ingestedAt,
