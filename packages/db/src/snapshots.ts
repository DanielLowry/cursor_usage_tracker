import { Prisma } from '@prisma/client';
import prisma from './client';
import { stableHash } from '@cursor-usage/hash';
<<<<<<< HEAD
import {
  mapNetworkJson,
  type NormalizedUsageEvent,
  computeUsageEventRowHash,
} from '@cursor-usage/ingest';
=======
import { mapNetworkJson, type NormalizedUsageEvent } from '@cursor-usage/ingest';
>>>>>>> df227235

export type SnapshotPersistParams = {
  billingPeriodStart: Date | null;
  billingPeriodEnd: Date | null;
  tableHash: string;
  totalRowsCount: number;
  capturedAt: Date;
  normalizedDeltaEvents: NormalizedUsageEvent[];
  rawBlobId?: string | null;
  contentHash?: string | null;
  headers?: Record<string, unknown> | null;
  metadata?: Record<string, unknown> | null;
  logicVersion?: number | null;
};

export type SnapshotResult = {
  snapshotId: string | null;
  wasNew: boolean;
  usageEventIds: string[];
  ingestionId: string | null;
  insertedCount: number;
  updatedCount: number;
};

type IngestNormalizedParams = {
  normalizedEvents: NormalizedUsageEvent[];
  capturedAt: Date;
  rawBlobId?: string | null;
  contentHash?: string | null;
  headers?: Record<string, unknown> | null;
  metadata?: Record<string, unknown> | null;
  logicVersion?: number | null;
  source?: string | null;
};
<<<<<<< HEAD

function jsonValue(
  value: Record<string, unknown> | null | undefined,
): Prisma.InputJsonValue | Prisma.NullTypes.JsonNull {
  if (value == null) return Prisma.JsonNull;
  return value as Prisma.InputJsonValue;
=======

function jsonValue(
  value: Record<string, unknown> | null | undefined,
): Prisma.InputJsonValue | Prisma.NullTypes.JsonNull {
  if (value == null) return Prisma.JsonNull;
  return value as Prisma.InputJsonValue;
}

function computeRowHash(event: NormalizedUsageEvent, logicVersion: number): string {
  return stableHash({
    logic_version: logicVersion,
    captured_at: event.captured_at.toISOString(),
    model: event.model,
    kind: event.kind ?? null,
    max_mode: event.max_mode ?? null,
    input_with_cache_write_tokens: event.input_with_cache_write_tokens,
    input_without_cache_write_tokens: event.input_without_cache_write_tokens,
    cache_read_tokens: event.cache_read_tokens,
    output_tokens: event.output_tokens,
    total_tokens: event.total_tokens,
    api_cost_cents: event.api_cost_cents,
    api_cost_raw: event.api_cost_raw ?? null,
    cost_to_you_cents: event.cost_to_you_cents,
    cost_to_you_raw: event.cost_to_you_raw ?? null,
    billing_period_start: event.billing_period_start?.toISOString() ?? null,
    billing_period_end: event.billing_period_end?.toISOString() ?? null,
    source: event.source,
  });
>>>>>>> df227235
}

async function ensureIngestion(
  tx: Prisma.TransactionClient,
  params: {
    source: string;
    ingestedAt: Date;
    contentHash?: string | null;
    headers?: Record<string, unknown> | null;
    metadata?: Record<string, unknown> | null;
    status: string;
    rawBlobId?: string | null;
  },
) {
  try {
    return await tx.ingestion.create({
      data: {
        source: params.source,
        ingested_at: params.ingestedAt,
        content_hash: params.contentHash ?? null,
        headers: jsonValue(params.headers ?? null),
        metadata: jsonValue(params.metadata ?? null),
        status: params.status,
        raw_blob_id: params.rawBlobId ?? null,
      },
    });
  } catch (err) {
    if (
      params.contentHash &&
      err instanceof Prisma.PrismaClientKnownRequestError &&
      err.code === 'P2002'
    ) {
      const existing = await tx.ingestion.findFirst({
        where: { content_hash: params.contentHash },
      });
      if (existing) return existing;
    }
    throw err;
  }
}

async function upsertUsageEvent(
  tx: Prisma.TransactionClient,
  event: NormalizedUsageEvent,
  rowHash: string,
  ingestedAt: Date,
  logicVersion: number,
): Promise<{ created: boolean }> {
  const existing = await tx.usageEvent.findUnique({ where: { row_hash: rowHash } });
  if (existing) {
    await tx.usageEvent.update({
      where: { row_hash: rowHash },
      data: {
        last_seen_at: ingestedAt,
      },
    });
    return { created: false };
  }

  await tx.usageEvent.create({
    data: {
      row_hash: rowHash,
      captured_at: event.captured_at,
      kind: event.kind ?? null,
      model: event.model,
      max_mode: event.max_mode ?? null,
      input_with_cache_write_tokens: event.input_with_cache_write_tokens,
      input_without_cache_write_tokens: event.input_without_cache_write_tokens,
      cache_read_tokens: event.cache_read_tokens,
      output_tokens: event.output_tokens,
      total_tokens: event.total_tokens,
      api_cost_cents: event.api_cost_cents,
      api_cost_raw: event.api_cost_raw ?? null,
      cost_to_you_cents: event.cost_to_you_cents,
      cost_to_you_raw: event.cost_to_you_raw ?? null,
      billing_period_start: event.billing_period_start ?? null,
      billing_period_end: event.billing_period_end ?? null,
      source: event.source,
      first_seen_at: ingestedAt,
      last_seen_at: ingestedAt,
      logic_version: logicVersion,
    },
  });

  return { created: true };
}

async function linkEventToIngestion(
  tx: Prisma.TransactionClient,
  rowHash: string,
  ingestionId: string,
): Promise<void> {
  await tx.eventIngestion.upsert({
    where: {
      row_hash_ingestion_id: {
        row_hash: rowHash,
        ingestion_id: ingestionId,
      },
    },
    update: {},
    create: {
      row_hash: rowHash,
      ingestion_id: ingestionId,
    },
  });
}

async function ingestNormalizedEventsInternal(
  params: IngestNormalizedParams,
): Promise<{ ingestionId: string | null; insertedCount: number; updatedCount: number; usageEventIds: string[] }> {
  const logicVersion = params.logicVersion ?? 1;
  const source = params.source ?? params.normalizedEvents[0]?.source ?? 'unknown';

  return prisma.$transaction(async (tx) => {
    const ingestion = await ensureIngestion(tx, {
      source,
      ingestedAt: params.capturedAt,
      contentHash: params.contentHash ?? null,
      headers: params.headers ?? null,
      metadata: params.metadata ?? null,
      status: 'completed',
      rawBlobId: params.rawBlobId ?? null,
    });

    if (params.normalizedEvents.length === 0) {
      return { ingestionId: ingestion.id, insertedCount: 0, updatedCount: 0, usageEventIds: [] };
    }

    const usageEventIds: string[] = [];
    let insertedCount = 0;
    let updatedCount = 0;

    for (const event of params.normalizedEvents) {
<<<<<<< HEAD
      const rowHash = computeUsageEventRowHash(event, logicVersion);
=======
      const rowHash = computeRowHash(event, logicVersion);
>>>>>>> df227235
      const { created } = await upsertUsageEvent(tx, event, rowHash, params.capturedAt, logicVersion);
      if (created) insertedCount += 1;
      else updatedCount += 1;
      usageEventIds.push(rowHash);
      await linkEventToIngestion(tx, rowHash, ingestion.id);
    }
<<<<<<< HEAD

    return { ingestionId: ingestion.id, insertedCount, updatedCount, usageEventIds };
  });
}

export async function ingestUsagePayload(params: {
  payload: unknown;
  capturedAt: Date;
  rawBlobId?: string | null;
  contentHash?: string | null;
  headers?: Record<string, unknown> | null;
  metadata?: Record<string, unknown> | null;
  logicVersion?: number | null;
}) {
  const normalizedEvents = mapNetworkJson(params.payload, params.capturedAt, params.rawBlobId ?? null);
  const logicVersion = params.logicVersion ?? 1;

  const baseMetadata = {
    ...(params.metadata ?? {}),
    table_hash: stableHash(
      normalizedEvents.map((event) => computeUsageEventRowHash(event, logicVersion)),
    ),
    total_rows_count: normalizedEvents.length,
  } satisfies Record<string, unknown>;

  const result = await ingestNormalizedEventsInternal({
    normalizedEvents,
    capturedAt: params.capturedAt,
    rawBlobId: params.rawBlobId ?? null,
    contentHash: params.contentHash ?? null,
    headers: params.headers ?? null,
    metadata: baseMetadata,
    logicVersion,
    source: normalizedEvents[0]?.source ?? 'unknown',
  });

  return {
    ingestionId: result.ingestionId,
    insertedCount: result.insertedCount,
    updatedCount: result.updatedCount,
    usageEventIds: result.usageEventIds,
    wasNew: result.insertedCount > 0,
  };
}

export type IngestNormalizedUsageEventsParams = {
  normalizedEvents: NormalizedUsageEvent[];
  ingestedAt: Date;
=======

    return { ingestionId: ingestion.id, insertedCount, updatedCount, usageEventIds };
  });
}

export async function ingestUsagePayload(params: {
  payload: unknown;
  capturedAt: Date;
>>>>>>> df227235
  rawBlobId?: string | null;
  contentHash?: string | null;
  headers?: Record<string, unknown> | null;
  metadata?: Record<string, unknown> | null;
  logicVersion?: number | null;
<<<<<<< HEAD
  source?: string | null;
};

export async function ingestNormalizedUsageEvents(
  params: IngestNormalizedUsageEventsParams,
): Promise<{
  ingestionId: string | null;
  insertedCount: number;
  updatedCount: number;
  usageEventIds: string[];
}> {
  const logicVersion = params.logicVersion ?? 1;
  const result = await ingestNormalizedEventsInternal({
    normalizedEvents: params.normalizedEvents,
    capturedAt: params.ingestedAt,
    rawBlobId: params.rawBlobId ?? null,
    contentHash: params.contentHash ?? null,
    headers: params.headers ?? null,
    metadata: params.metadata ?? null,
    logicVersion,
    source: params.source ?? params.normalizedEvents[0]?.source ?? 'unknown',
=======
}) {
  const normalizedEvents = mapNetworkJson(params.payload, params.capturedAt, params.rawBlobId ?? null);
  const logicVersion = params.logicVersion ?? 1;

  const baseMetadata = {
    ...(params.metadata ?? {}),
    table_hash: stableHash(normalizedEvents.map((event) => computeRowHash(event, logicVersion))),
    total_rows_count: normalizedEvents.length,
  } satisfies Record<string, unknown>;

  const result = await ingestNormalizedEventsInternal({
    normalizedEvents,
    capturedAt: params.capturedAt,
    rawBlobId: params.rawBlobId ?? null,
    contentHash: params.contentHash ?? null,
    headers: params.headers ?? null,
    metadata: baseMetadata,
    logicVersion,
    source: normalizedEvents[0]?.source ?? 'unknown',
>>>>>>> df227235
  });

  return {
    ingestionId: result.ingestionId,
    insertedCount: result.insertedCount,
    updatedCount: result.updatedCount,
    usageEventIds: result.usageEventIds,
<<<<<<< HEAD
=======
    wasNew: result.insertedCount > 0,
>>>>>>> df227235
  };
}

export async function createSnapshotWithDelta(params: SnapshotPersistParams): Promise<SnapshotResult> {
  if (params.normalizedDeltaEvents.length === 0) {
    const ingestion = await ingestNormalizedEventsInternal({
      normalizedEvents: [],
      capturedAt: params.capturedAt,
      rawBlobId: params.rawBlobId ?? null,
      contentHash: params.contentHash ?? null,
      headers: params.headers ?? null,
      metadata: {
        ...(params.metadata ?? {}),
        billing_period_start: params.billingPeriodStart?.toISOString() ?? null,
        billing_period_end: params.billingPeriodEnd?.toISOString() ?? null,
        table_hash: params.tableHash,
        total_rows_count: params.totalRowsCount,
        delta_rows_count: 0,
      },
      logicVersion: params.logicVersion ?? null,
      source: 'unknown',
    });

    return {
      snapshotId: null,
      wasNew: false,
      usageEventIds: [],
      ingestionId: ingestion.ingestionId,
      insertedCount: 0,
      updatedCount: 0,
    };
  }

  const metadata = {
    ...(params.metadata ?? {}),
    billing_period_start: params.billingPeriodStart?.toISOString() ?? null,
    billing_period_end: params.billingPeriodEnd?.toISOString() ?? null,
    table_hash: params.tableHash,
    total_rows_count: params.totalRowsCount,
    delta_rows_count: params.normalizedDeltaEvents.length,
  } satisfies Record<string, unknown>;

  const result = await ingestNormalizedEventsInternal({
    normalizedEvents: params.normalizedDeltaEvents,
    capturedAt: params.capturedAt,
    rawBlobId: params.rawBlobId ?? null,
    contentHash: params.contentHash ?? null,
    headers: params.headers ?? null,
    metadata,
    logicVersion: params.logicVersion ?? null,
    source: params.normalizedDeltaEvents[0]?.source ?? 'unknown',
  });

  return {
    snapshotId: null,
    wasNew: result.insertedCount > 0,
    usageEventIds: result.usageEventIds,
    ingestionId: result.ingestionId,
    insertedCount: result.insertedCount,
    updatedCount: result.updatedCount,
  };
}<|MERGE_RESOLUTION|>--- conflicted
+++ resolved
@@ -1,15 +1,11 @@
 import { Prisma } from '@prisma/client';
 import prisma from './client';
 import { stableHash } from '@cursor-usage/hash';
-<<<<<<< HEAD
 import {
   mapNetworkJson,
   type NormalizedUsageEvent,
   computeUsageEventRowHash,
 } from '@cursor-usage/ingest';
-=======
-import { mapNetworkJson, type NormalizedUsageEvent } from '@cursor-usage/ingest';
->>>>>>> df227235
 
 export type SnapshotPersistParams = {
   billingPeriodStart: Date | null;
@@ -29,379 +25,285 @@
   snapshotId: string | null;
   wasNew: boolean;
   usageEventIds: string[];
-  ingestionId: string | null;
-  insertedCount: number;
-  updatedCount: number;
 };
 
-type IngestNormalizedParams = {
-  normalizedEvents: NormalizedUsageEvent[];
-  capturedAt: Date;
-  rawBlobId?: string | null;
-  contentHash?: string | null;
-  headers?: Record<string, unknown> | null;
-  metadata?: Record<string, unknown> | null;
-  logicVersion?: number | null;
-  source?: string | null;
-};
-<<<<<<< HEAD
-
-function jsonValue(
-  value: Record<string, unknown> | null | undefined,
-): Prisma.InputJsonValue | Prisma.NullTypes.JsonNull {
-  if (value == null) return Prisma.JsonNull;
-  return value as Prisma.InputJsonValue;
-=======
-
-function jsonValue(
-  value: Record<string, unknown> | null | undefined,
-): Prisma.InputJsonValue | Prisma.NullTypes.JsonNull {
-  if (value == null) return Prisma.JsonNull;
-  return value as Prisma.InputJsonValue;
+/**
+ * Build a stable, sorted JSON view for snapshotting.
+ * Includes billing period bounds in the hash input for uniqueness.
+ */
+function buildStableView(events: NormalizedUsageEvent[]): unknown {
+  if (events.length === 0) {
+    return { rows: [], billing_period: null };
+  }
+
+  // Sort events by model, then by total_tokens for deterministic ordering
+  const sortedEvents = [...events].sort((a, b) => {
+    if (a.model !== b.model) return a.model.localeCompare(b.model);
+    return a.total_tokens - b.total_tokens;
+  });
+
+  // Extract billing period from first event (all should have same period)
+  const firstEvent = sortedEvents[0];
+  const billingPeriod = {
+    start: firstEvent.billing_period_start?.toISOString().split('T')[0] || null,
+    end: firstEvent.billing_period_end?.toISOString().split('T')[0] || null,
+  };
+
+  // Build normalized rows for hashing
+  const rows = sortedEvents.map((e) => ({
+    model: e.model,
+    kind: e.kind,
+    max_mode: e.max_mode,
+    input_with_cache_write_tokens: e.input_with_cache_write_tokens,
+    input_without_cache_write_tokens: e.input_without_cache_write_tokens,
+    cache_read_tokens: e.cache_read_tokens,
+    output_tokens: e.output_tokens,
+    total_tokens: e.total_tokens,
+    api_cost_cents: e.api_cost_cents,
+    api_cost_raw: (e as any).api_cost_raw ?? null,
+  }));
+
+  return {
+    billing_period: billingPeriod,
+    rows,
+  };
 }
 
-function computeRowHash(event: NormalizedUsageEvent, logicVersion: number): string {
-  return stableHash({
-    logic_version: logicVersion,
-    captured_at: event.captured_at.toISOString(),
-    model: event.model,
-    kind: event.kind ?? null,
-    max_mode: event.max_mode ?? null,
-    input_with_cache_write_tokens: event.input_with_cache_write_tokens,
-    input_without_cache_write_tokens: event.input_without_cache_write_tokens,
-    cache_read_tokens: event.cache_read_tokens,
-    output_tokens: event.output_tokens,
-    total_tokens: event.total_tokens,
-    api_cost_cents: event.api_cost_cents,
-    api_cost_raw: event.api_cost_raw ?? null,
-    cost_to_you_cents: event.cost_to_you_cents,
-    cost_to_you_raw: event.cost_to_you_raw ?? null,
-    billing_period_start: event.billing_period_start?.toISOString() ?? null,
-    billing_period_end: event.billing_period_end?.toISOString() ?? null,
-    source: event.source,
+/**
+ * Create a snapshot if the data has changed, linking to usage events.
+ */
+export async function createSnapshotIfChanged(input: SnapshotInput): Promise<SnapshotResult> {
+  // First, normalize the payload to usage events
+  const normalizedEvents = mapNetworkJson(input.payload, input.capturedAt, input.rawBlobId);
+  
+  if (normalizedEvents.length === 0) {
+    return { snapshotId: null, wasNew: false, usageEventIds: [] };
+  }
+
+  // Build stable view and compute hash
+  const stableView = buildStableView(normalizedEvents);
+  const tableHash = stableHash(stableView);
+
+  // Extract billing period for snapshot
+  const firstEvent = normalizedEvents[0];
+  const billingPeriodStart = firstEvent.billing_period_start;
+  const billingPeriodEnd = firstEvent.billing_period_end;
+
+  // Check if snapshot with this hash already exists for this billing period
+  const existingSnapshot = await prisma.snapshot.findFirst({
+    where: {
+      billing_period_start: billingPeriodStart,
+      billing_period_end: billingPeriodEnd,
+      table_hash: tableHash,
+    },
   });
->>>>>>> df227235
-}
-
-async function ensureIngestion(
-  tx: Prisma.TransactionClient,
-  params: {
-    source: string;
-    ingestedAt: Date;
-    contentHash?: string | null;
-    headers?: Record<string, unknown> | null;
-    metadata?: Record<string, unknown> | null;
-    status: string;
-    rawBlobId?: string | null;
-  },
-) {
+
+  if (existingSnapshot) {
+    // No change - return existing snapshot
+    const linkedEvents = await prisma.usageEvent.findMany({
+      where: {
+        captured_at: existingSnapshot.captured_at,
+      },
+      select: { id: true },
+    });
+    return {
+      snapshotId: existingSnapshot.id,
+      wasNew: false,
+      usageEventIds: linkedEvents.map((e) => e.id),
+    };
+  }
+
+  // Data has changed - try to create new snapshot. Handle race against
+  // concurrent writers by catching unique-constraint violations and
+  // returning the existing snapshot in that case.
+  let snapshot;
   try {
-    return await tx.ingestion.create({
+    // Snapshot must reference the raw blob that originated this payload (if provided)
+    snapshot = await (prisma as any).snapshot.create({
       data: {
-        source: params.source,
-        ingested_at: params.ingestedAt,
-        content_hash: params.contentHash ?? null,
-        headers: jsonValue(params.headers ?? null),
-        metadata: jsonValue(params.metadata ?? null),
-        status: params.status,
-        raw_blob_id: params.rawBlobId ?? null,
+        captured_at: input.capturedAt,
+        billing_period_start: billingPeriodStart,
+        billing_period_end: billingPeriodEnd,
+        table_hash: tableHash,
+        rows_count: normalizedEvents.length,
+        raw_blob_id: input.rawBlobId ?? undefined,
+        min_row_ts: normalizedEvents.reduce((min, e) => (min == null || e.captured_at < min ? e.captured_at : min), null as Date | null) ?? undefined,
+        max_row_ts: normalizedEvents.reduce((max, e) => (max == null || e.captured_at > max ? e.captured_at : max), null as Date | null) ?? undefined,
       },
     });
-  } catch (err) {
-    if (
-      params.contentHash &&
-      err instanceof Prisma.PrismaClientKnownRequestError &&
-      err.code === 'P2002'
-    ) {
-      const existing = await tx.ingestion.findFirst({
-        where: { content_hash: params.contentHash },
+  } catch (err: any) {
+    // Prisma unique constraint error code is P2002. If another process
+    // beat us to creating the snapshot, fetch and return that snapshot.
+    if (err?.code === 'P2002') {
+      const existing = await prisma.snapshot.findFirst({
+        where: {
+          billing_period_start: billingPeriodStart,
+          billing_period_end: billingPeriodEnd,
+          table_hash: tableHash,
+        },
       });
-      if (existing) return existing;
+      if (existing) {
+    const linkedEvents = await prisma.usageEvent.findMany({
+      where: {
+        captured_at: existing.captured_at,
+      },
+      select: { id: true },
+    });
+        return {
+          snapshotId: existing.id,
+          wasNew: false,
+          usageEventIds: linkedEvents.map((e) => e.id),
+        };
+      }
     }
     throw err;
   }
+
+  // Insert usage events and return their ids
+  const usageEventIds: string[] = [];
+  for (const event of normalizedEvents) {
+    // Use composite unique constraint on (captured_at, total_tokens) to dedupe
+    // Attempt to create; if conflict occurs do nothing and fetch existing id.
+    try {
+      const created = await (prisma as any).usageEvent.create({
+        data: {
+          captured_at: event.captured_at,
+          kind: event.kind ?? '',
+          model: event.model,
+          max_mode: event.max_mode ?? null,
+          input_with_cache_write_tokens: event.input_with_cache_write_tokens,
+          input_without_cache_write_tokens: event.input_without_cache_write_tokens,
+          cache_read_tokens: event.cache_read_tokens,
+          output_tokens: event.output_tokens,
+          total_tokens: event.total_tokens,
+          api_cost_cents: event.api_cost_cents,
+          api_cost_raw: (event as any).api_cost_raw ?? null,
+          // Persist billing period and provenance so queries can filter by period
+          billing_period_start: (event as any).billing_period_start ?? undefined,
+          billing_period_end: (event as any).billing_period_end ?? undefined,
+          source: (event as any).source ?? 'network_json',
+          raw_blob_id: (event as any).raw_blob_id ?? undefined,
+        },
+        select: { id: true },
+      });
+      usageEventIds.push(created.id);
+    } catch (err: any) {
+      // Prisma unique constraint error code P2002 indicates existing row
+      if (err?.code === 'P2002') {
+        const existing = await prisma.usageEvent.findFirst({
+          where: { captured_at: event.captured_at, total_tokens: event.total_tokens },
+          select: { id: true },
+        });
+        if (existing) usageEventIds.push(existing.id);
+        else throw err;
+      } else {
+        throw err;
+      }
+    }
+  }
+
+  return {
+    snapshotId: snapshot.id,
+    wasNew: true,
+    usageEventIds,
+  };
 }
 
-async function upsertUsageEvent(
-  tx: Prisma.TransactionClient,
-  event: NormalizedUsageEvent,
-  rowHash: string,
-  ingestedAt: Date,
-  logicVersion: number,
-): Promise<{ created: boolean }> {
-  const existing = await tx.usageEvent.findUnique({ where: { row_hash: rowHash } });
-  if (existing) {
-    await tx.usageEvent.update({
-      where: { row_hash: rowHash },
-      data: {
-        last_seen_at: ingestedAt,
-      },
-    });
-    return { created: false };
-  }
-
-  await tx.usageEvent.create({
-    data: {
-      row_hash: rowHash,
-      captured_at: event.captured_at,
-      kind: event.kind ?? null,
-      model: event.model,
-      max_mode: event.max_mode ?? null,
-      input_with_cache_write_tokens: event.input_with_cache_write_tokens,
-      input_without_cache_write_tokens: event.input_without_cache_write_tokens,
-      cache_read_tokens: event.cache_read_tokens,
-      output_tokens: event.output_tokens,
-      total_tokens: event.total_tokens,
-      api_cost_cents: event.api_cost_cents,
-      api_cost_raw: event.api_cost_raw ?? null,
-      cost_to_you_cents: event.cost_to_you_cents,
-      cost_to_you_raw: event.cost_to_you_raw ?? null,
-      billing_period_start: event.billing_period_start ?? null,
-      billing_period_end: event.billing_period_end ?? null,
-      source: event.source,
-      first_seen_at: ingestedAt,
-      last_seen_at: ingestedAt,
-      logic_version: logicVersion,
+/**
+ * Create a snapshot record for the given billing period and table_hash, and insert
+ * only the provided delta normalized events into `usage_events` (to avoid re-inserting
+ * the entire table). Returns the snapshot and inserted/linked usage event ids.
+ */
+export async function createSnapshotWithDelta(params: {
+  billingPeriodStart: Date | null;
+  billingPeriodEnd: Date | null;
+  tableHash: string;
+  totalRowsCount: number;
+  capturedAt: Date;
+  normalizedDeltaEvents: NormalizedUsageEvent[];
+  rawBlobId?: string | null;
+}): Promise<SnapshotResult> {
+  const { billingPeriodStart, billingPeriodEnd, tableHash, totalRowsCount, capturedAt, normalizedDeltaEvents, rawBlobId } = params;
+
+  // Check for existing snapshot with same hash and billing period
+  const existingSnapshot = await prisma.snapshot.findFirst({
+    where: {
+      billing_period_start: billingPeriodStart,
+      billing_period_end: billingPeriodEnd,
+      table_hash: tableHash,
     },
   });
 
-  return { created: true };
-}
-
-async function linkEventToIngestion(
-  tx: Prisma.TransactionClient,
-  rowHash: string,
-  ingestionId: string,
-): Promise<void> {
-  await tx.eventIngestion.upsert({
-    where: {
-      row_hash_ingestion_id: {
-        row_hash: rowHash,
-        ingestion_id: ingestionId,
+  if (existingSnapshot) {
+    const linkedEvents = await prisma.usageEvent.findMany({
+      where: { captured_at: existingSnapshot.captured_at },
+      select: { id: true },
+    });
+    return { snapshotId: existingSnapshot.id, wasNew: false, usageEventIds: linkedEvents.map((e) => e.id) };
+  }
+
+  // Create snapshot; handle races via unique constraint
+  let snapshot;
+  try {
+    snapshot = await (prisma as any).snapshot.create({
+      data: {
+        captured_at: capturedAt,
+        billing_period_start: billingPeriodStart,
+        billing_period_end: billingPeriodEnd,
+        table_hash: tableHash,
+        rows_count: totalRowsCount,
+        raw_blob_id: rawBlobId ?? undefined,
       },
-    },
-    update: {},
-    create: {
-      row_hash: rowHash,
-      ingestion_id: ingestionId,
-    },
-  });
-}
-
-async function ingestNormalizedEventsInternal(
-  params: IngestNormalizedParams,
-): Promise<{ ingestionId: string | null; insertedCount: number; updatedCount: number; usageEventIds: string[] }> {
-  const logicVersion = params.logicVersion ?? 1;
-  const source = params.source ?? params.normalizedEvents[0]?.source ?? 'unknown';
-
-  return prisma.$transaction(async (tx) => {
-    const ingestion = await ensureIngestion(tx, {
-      source,
-      ingestedAt: params.capturedAt,
-      contentHash: params.contentHash ?? null,
-      headers: params.headers ?? null,
-      metadata: params.metadata ?? null,
-      status: 'completed',
-      rawBlobId: params.rawBlobId ?? null,
-    });
-
-    if (params.normalizedEvents.length === 0) {
-      return { ingestionId: ingestion.id, insertedCount: 0, updatedCount: 0, usageEventIds: [] };
+    });
+  } catch (err: any) {
+    if (err?.code === 'P2002') {
+      const existing = await prisma.snapshot.findFirst({
+        where: { billing_period_start: billingPeriodStart, billing_period_end: billingPeriodEnd, table_hash: tableHash },
+      });
+      if (existing) {
+        const linkedEvents = await prisma.usageEvent.findMany({ where: { captured_at: existing.captured_at }, select: { id: true } });
+        return { snapshotId: existing.id, wasNew: false, usageEventIds: linkedEvents.map((e) => e.id) };
+      }
     }
-
-    const usageEventIds: string[] = [];
-    let insertedCount = 0;
-    let updatedCount = 0;
-
-    for (const event of params.normalizedEvents) {
-<<<<<<< HEAD
-      const rowHash = computeUsageEventRowHash(event, logicVersion);
-=======
-      const rowHash = computeRowHash(event, logicVersion);
->>>>>>> df227235
-      const { created } = await upsertUsageEvent(tx, event, rowHash, params.capturedAt, logicVersion);
-      if (created) insertedCount += 1;
-      else updatedCount += 1;
-      usageEventIds.push(rowHash);
-      await linkEventToIngestion(tx, rowHash, ingestion.id);
+    throw err;
+  }
+
+  // Insert only delta events and collect their ids
+  const usageEventIds: string[] = [];
+  for (const event of normalizedDeltaEvents) {
+    try {
+      const created = await (prisma as any).usageEvent.create({
+        data: {
+          captured_at: event.captured_at,
+          kind: event.kind ?? '',
+          model: event.model,
+          max_mode: event.max_mode ?? null,
+          input_with_cache_write_tokens: event.input_with_cache_write_tokens,
+          input_without_cache_write_tokens: event.input_without_cache_write_tokens,
+          cache_read_tokens: event.cache_read_tokens,
+          output_tokens: event.output_tokens,
+          total_tokens: event.total_tokens,
+          api_cost_cents: event.api_cost_cents,
+          api_cost_raw: (event as any).api_cost_raw ?? null,
+          // Persist billing period and provenance so queries can filter by period
+          billing_period_start: (event as any).billing_period_start ?? undefined,
+          billing_period_end: (event as any).billing_period_end ?? undefined,
+          source: (event as any).source ?? 'network_json',
+          raw_blob_id: (event as any).raw_blob_id ?? undefined,
+        },
+        select: { id: true },
+      });
+      usageEventIds.push(created.id);
+    } catch (err: any) {
+      if (err?.code === 'P2002') {
+        const existing = await prisma.usageEvent.findFirst({ where: { captured_at: event.captured_at, total_tokens: event.total_tokens }, select: { id: true } });
+        if (existing) usageEventIds.push(existing.id);
+        else throw err;
+      } else {
+        throw err;
+      }
     }
-<<<<<<< HEAD
-
-    return { ingestionId: ingestion.id, insertedCount, updatedCount, usageEventIds };
-  });
-}
-
-export async function ingestUsagePayload(params: {
-  payload: unknown;
-  capturedAt: Date;
-  rawBlobId?: string | null;
-  contentHash?: string | null;
-  headers?: Record<string, unknown> | null;
-  metadata?: Record<string, unknown> | null;
-  logicVersion?: number | null;
-}) {
-  const normalizedEvents = mapNetworkJson(params.payload, params.capturedAt, params.rawBlobId ?? null);
-  const logicVersion = params.logicVersion ?? 1;
-
-  const baseMetadata = {
-    ...(params.metadata ?? {}),
-    table_hash: stableHash(
-      normalizedEvents.map((event) => computeUsageEventRowHash(event, logicVersion)),
-    ),
-    total_rows_count: normalizedEvents.length,
-  } satisfies Record<string, unknown>;
-
-  const result = await ingestNormalizedEventsInternal({
-    normalizedEvents,
-    capturedAt: params.capturedAt,
-    rawBlobId: params.rawBlobId ?? null,
-    contentHash: params.contentHash ?? null,
-    headers: params.headers ?? null,
-    metadata: baseMetadata,
-    logicVersion,
-    source: normalizedEvents[0]?.source ?? 'unknown',
-  });
-
-  return {
-    ingestionId: result.ingestionId,
-    insertedCount: result.insertedCount,
-    updatedCount: result.updatedCount,
-    usageEventIds: result.usageEventIds,
-    wasNew: result.insertedCount > 0,
-  };
-}
-
-export type IngestNormalizedUsageEventsParams = {
-  normalizedEvents: NormalizedUsageEvent[];
-  ingestedAt: Date;
-=======
-
-    return { ingestionId: ingestion.id, insertedCount, updatedCount, usageEventIds };
-  });
-}
-
-export async function ingestUsagePayload(params: {
-  payload: unknown;
-  capturedAt: Date;
->>>>>>> df227235
-  rawBlobId?: string | null;
-  contentHash?: string | null;
-  headers?: Record<string, unknown> | null;
-  metadata?: Record<string, unknown> | null;
-  logicVersion?: number | null;
-<<<<<<< HEAD
-  source?: string | null;
-};
-
-export async function ingestNormalizedUsageEvents(
-  params: IngestNormalizedUsageEventsParams,
-): Promise<{
-  ingestionId: string | null;
-  insertedCount: number;
-  updatedCount: number;
-  usageEventIds: string[];
-}> {
-  const logicVersion = params.logicVersion ?? 1;
-  const result = await ingestNormalizedEventsInternal({
-    normalizedEvents: params.normalizedEvents,
-    capturedAt: params.ingestedAt,
-    rawBlobId: params.rawBlobId ?? null,
-    contentHash: params.contentHash ?? null,
-    headers: params.headers ?? null,
-    metadata: params.metadata ?? null,
-    logicVersion,
-    source: params.source ?? params.normalizedEvents[0]?.source ?? 'unknown',
-=======
-}) {
-  const normalizedEvents = mapNetworkJson(params.payload, params.capturedAt, params.rawBlobId ?? null);
-  const logicVersion = params.logicVersion ?? 1;
-
-  const baseMetadata = {
-    ...(params.metadata ?? {}),
-    table_hash: stableHash(normalizedEvents.map((event) => computeRowHash(event, logicVersion))),
-    total_rows_count: normalizedEvents.length,
-  } satisfies Record<string, unknown>;
-
-  const result = await ingestNormalizedEventsInternal({
-    normalizedEvents,
-    capturedAt: params.capturedAt,
-    rawBlobId: params.rawBlobId ?? null,
-    contentHash: params.contentHash ?? null,
-    headers: params.headers ?? null,
-    metadata: baseMetadata,
-    logicVersion,
-    source: normalizedEvents[0]?.source ?? 'unknown',
->>>>>>> df227235
-  });
-
-  return {
-    ingestionId: result.ingestionId,
-    insertedCount: result.insertedCount,
-    updatedCount: result.updatedCount,
-    usageEventIds: result.usageEventIds,
-<<<<<<< HEAD
-=======
-    wasNew: result.insertedCount > 0,
->>>>>>> df227235
-  };
-}
-
-export async function createSnapshotWithDelta(params: SnapshotPersistParams): Promise<SnapshotResult> {
-  if (params.normalizedDeltaEvents.length === 0) {
-    const ingestion = await ingestNormalizedEventsInternal({
-      normalizedEvents: [],
-      capturedAt: params.capturedAt,
-      rawBlobId: params.rawBlobId ?? null,
-      contentHash: params.contentHash ?? null,
-      headers: params.headers ?? null,
-      metadata: {
-        ...(params.metadata ?? {}),
-        billing_period_start: params.billingPeriodStart?.toISOString() ?? null,
-        billing_period_end: params.billingPeriodEnd?.toISOString() ?? null,
-        table_hash: params.tableHash,
-        total_rows_count: params.totalRowsCount,
-        delta_rows_count: 0,
-      },
-      logicVersion: params.logicVersion ?? null,
-      source: 'unknown',
-    });
-
-    return {
-      snapshotId: null,
-      wasNew: false,
-      usageEventIds: [],
-      ingestionId: ingestion.ingestionId,
-      insertedCount: 0,
-      updatedCount: 0,
-    };
-  }
-
-  const metadata = {
-    ...(params.metadata ?? {}),
-    billing_period_start: params.billingPeriodStart?.toISOString() ?? null,
-    billing_period_end: params.billingPeriodEnd?.toISOString() ?? null,
-    table_hash: params.tableHash,
-    total_rows_count: params.totalRowsCount,
-    delta_rows_count: params.normalizedDeltaEvents.length,
-  } satisfies Record<string, unknown>;
-
-  const result = await ingestNormalizedEventsInternal({
-    normalizedEvents: params.normalizedDeltaEvents,
-    capturedAt: params.capturedAt,
-    rawBlobId: params.rawBlobId ?? null,
-    contentHash: params.contentHash ?? null,
-    headers: params.headers ?? null,
-    metadata,
-    logicVersion: params.logicVersion ?? null,
-    source: params.normalizedDeltaEvents[0]?.source ?? 'unknown',
-  });
-
-  return {
-    snapshotId: null,
-    wasNew: result.insertedCount > 0,
-    usageEventIds: result.usageEventIds,
-    ingestionId: result.ingestionId,
-    insertedCount: result.insertedCount,
-    updatedCount: result.updatedCount,
-  };
+  }
+
+  return { snapshotId: snapshot.id, wasNew: true, usageEventIds };
 }